# Change Log

<<<<<<< HEAD
## [Unreleased]

### Added

- Added years and months support to durations.
- Added the `test_local_timezone()` and `set_local_timezone()` helpers to ease testing.
- Added support of ISO 8601 duration parsing.

### Changed

- `Pendulum` class has been renamed to `DateTime`.
- `Interval` class has been renamed to `Duration`.
- `strict` keyword argument for `parse` has been renamed to `exact`.
- `at()` now supports setting partial time.
- `local`, `utc` and `is_dst` are now methods rather than properties (`is_local()`, `is_utc()`, `is_dst()`).
- Changed the `repr` of most common objects.
- Made the `strict` keyword argument for `parse` false by default, which means it will not fallback on the `dateutil` parser.
- Improved performances of the `precise_diff()` helper.
=======
## [1.2.2] - 2017-06-15

### Fixed

- Fixed `next()` and `previous()` hanging when passed an invalid input.
- Fixed wrong result when adding/subtracting a Period if a DST transition occurs.
>>>>>>> 7bbb51b8


## [1.2.1] - 2017-05-23

### Fixed

- Fixed incorrect `fold` attribute on Python 3.6 when not passing a timezone. (Thanks to [neonquill](https://github.com/neonquill))


## [1.2.0] - 2017-03-24

### Added

- Added support for EXIF-formatted strings in parser. (Thanks to [emattiza](https://github.com/emattiza))

### Changed

- Improved performances when parsing ISO 8601 string with C extensions.

### Fixed

- Fixed parsing of ISO 8601 week dates.
- Fixed `eu` and `sk` locales. (Thanks to [eumiro](https://github.com/eumiro))


## [1.1.1] - 2017-03-14

### Fixed

- Fixed `diff_for_humans()` when crossing DST transitions.


## [1.1.0] - 2017-02-20

### Added

- Added the `keep_time` keyword argument to `next()`/`previous()` methods to keep time information.

### Changed

- Greatly improved `diff()` performance.
- Improved `diff_for_humans()` method to display more intuitive strings on edge cases.
- Formatting (with f-strings or `format()`) will now use the configured formatter.


## [1.0.2] - 2017-02-04

### Changed

- Adds support for external tzinfo as timezones. (Thanks to [iv597](https://github.com/iv597))

### Fixed

- Fixed `day_of_year` not returning the correct value. (Thanks to [asrenzo](https://github.com/asrenzo))


## [1.0.1] - 2017-01-25

### Fixed

- Fixed parsing, especially for strings in the form `31-01-01`.


## [1.0.0] - 2017-01-17

### Changed

- Using `PRE_TRANSITION` rule no longer produces a time in a DST gap.
- Improved performances when adding time to a `Pendulum` instance.
- Improved parsing of ISO 8601 strings.
- Removed deprecated methods


## [0.8.0] - 2016-12-23

### Added

- Added `on()` and `at()` methods which replace `with_date()` and `with_time()`.
- Added a `strict` keyword argument to `parse()` to get the type matching the parsed string.
- Added the ability to pass an amount to the `range()` method to control the length of the gap.
- Added a `datetime()` helper method to the `Timezone` class.

### Changed

- Improved parsing of ISO 8601 strings.

### Deprecated

- `with_date()` and `with_time()` are deprecated. Use `on()` and `at()` instead.
- `create_from_date()` and `create_from_time()` are deprecated. Use `create()` instead.


## [0.7.0] - 2016-12-07

### Added

- Added a `Date` class.
- Added a `Time` class.
- Added experimental support for the `fold` attribute introduced in Python 3.6.
- Added a `remaining_days` property to the `Interval` class.
- Added a `int_timestamp` property to the `Pendulum` class to retrieve the behavior of the now deprecated `timestamp` property.
- `start_of()`/`end_of()` now supports `hour`, `minute` and `second` units.
- `astimezone()` now supports timezone strings.
- `in_words()` now displays subseconds when no other units are available.

### Changed

- `Period` properties (especially `years` and `months`) are now accurate.
- `Interval.seconds` now returns the whole number of remaining seconds, like `timedelta`, for compatibility. Use `remaining_seconds` to retrieve the previous behavior.
- Improved parsing performances for common formats.
- The library no longer relies on `pytz`. It now depends on [pytzdata](https://github.com/sdispater/pytzdata) for its timezone database.
- Locale, test instance and formatter are now set gobally at the module level when using the corresponding module methods.

### Deprecated

- `timestamp` should now be used as a method and no longer as a property. It will be a native method in the next major version.
- `Interval` properties and methods related to years and months are now deprecated.
- `Interval.days_exclude_weeks` is now deprecated. Use `remaining_days` instead.

### Fixed

- Exception when loading specific timezones has been fixed.
- `end_of('day')` now properly sets microseconds to `999999`.
- Accuracy of `Period` instances properties has been improved.
- Accuracy for microseconds when initializing a Pendulum instance in some timezones has been fixed.
- Periods are now serializable with `pickle`.
- Fixed `minute_()`, `second_()` and `microsecond_()` setters changing the hour unit.
- Fixed Windows support.


## [0.6.6] - 2016-11-25

### Fixed

- Fixed a memory leak in C extension. (thanks to [ntoll](https://github.com/ntoll))


## [0.6.5] - 2016-10-31

### Changed

- Adds validation to `set_week_starts_at()`, `set_week_ends_at()` and `set_weekend_days()`. (thanks to [kleschenko](https://github.com/kleschenko))
- Updates ukrainian localization. (thanks to [kleschenko](https://github.com/kleschenko))

### Fixed

- Fixes loading of timezones without transitions.
- Fixes `Timezone.utcoffset()`. (thanks to [regnarock](https://github.com/regnarock))


## [0.6.4] - 2016-10-22

### Changed

- Adds support for `pytz` timezones in constructor.

### Fixed

- Fixes behavior of `add()`/`subtract()` methods for years, months and days when a DST transition occurs.
- Fixes `range()` behavior.


## [0.6.3] - 2016-10-19

### Changed

- Makes `replace()` accept the same tzinfo types as the constructor.

### Fixed

- Fixes `timezone_()` not setting the tzinfo properly.
- Fixes pickling/unpickling of Pendulum instances with fixed timezone.


## [0.6.2] - 2016-09-26

### Fixed

- Fixes timezones loading on Windows


## [0.6.1] - 2016-09-19

### Changed

- `Pendulum` instances can no longer be compared to strings and integers.

### Fixed

- Fixes `Timezone._convert()` method for fixed timezones.
- Fixes `instances()` for some `tzinfo`.
- Fixes comparisons to incompatible objects raising an error.


## [0.6.0] - 2016-09-12

### Added

- Adds an option to control transition normalization behavior.
- Adds a separator keyword argument to `Interval.in_words()` method.
- Adds an alternative formatter.
- Adds support for pretty much any `tzinfo` instance in the `instance()` method.
- Adds an `intersect()` method to the `Period` class.

### Changed

- Improves meridians formatting by supporting minutes.
- Changes behavior of `create*()` methods (time now defaults to `00:00:00`)

### Fixed

- Fixes setters and modifiers (start_of/end_of) to properly apply transitions.
- Fixes issue when compiling on 32 bit systems. (Thanks to [guyzmo](https://github.com/guyzmo))
- Fixes NameError Exception on Python 3.2. (Thanks to [guyzmo](https://github.com/guyzmo))
- Fixes absolute intervals.


## [0.5.5] - 2016-09-01

### Fixed

- Fixes local timezone loading for unix systems.
- Fixes potential `AttributeError` in `between` method. (Thanks to [iv597](https://github.com/iv597))


## [0.5.4] - 2016-08-30

### Fixed

- Fixes broken previous release.


## [0.5.3] - 2016-08-29

### Fixed

- Fixes setters and modifiers (start_of/end_of) to properly apply DST transitions.
- Fixes timezone file loading on some installs (See [#34](https://github.com/sdispater/pendulum/issues/34))
(Thanks to [mayfield](https://github.com/mayfield))


## [0.5.2] - 2016-08-22

### Added

- Adds a small speedup when changing timezones.

### Changed

- Makes `.offset_hours` return a float. 

### Fixed

- Fixes `TimezoneInfo.utcoffset()` method.
- Fixes arithmetic operations on intervals not returning intervals.
- Allows Pendulum instances comparison to None . (Thanks to [jkeyes](https://github.com/jkeyes))


## [0.5.1] - 2016-08-18

### Fixed

- Fixes `now()` not behaving properly when given a timezone.
- Fixes double file opening when getting local timezone. (Thanks to [yggdr](https://github.com/yggdr))
- Fixes `pt_BR` locale. (Thanks to [YomoFuno](https://github.com/YomoFuno))
- Fixes `pl` locale. (Thanks to [MichalTHEDUDE](https://github.com/MichalTHEDUDE))


## [0.5] - 2016-08-15

This version introduces a new timezone library which improves
timezone switching and behavior around DST transition times.

### Added

- Adds a new timezone library to properly normalize and localize datetimes.
``Pendulum`` no longer relies on ``pytz``.
Check the [Documentation](https://pendulum.eustace.io/docs/#timezones) to see what has changed exactly.


## [0.4] - 2016-07-26

This version mostly brings the new ``Period`` class and improves performances overall.

### Added

- Adds the `Period` class, which basically is a datetime-aware interval.

### Changed

- Makes the `format()` method support a `locale` keyword argument.
- Changes custom directives. `%P` becomes `%_z` and `%t` becomes `%_t`.
Basically, all new custom directives will be in the form `%_{directive}`.

### Fixed

- Fixes singular for negative values of intervals.


## [0.3.1] - 2016-07-13

### Fixed

- Fixes parsing of string with partial offset.


## [0.3] - 2016-07-11

This version causes major breaking API changes to simplify it and making it more intuitive.

### Added

- Improves testing by providing a `test()` contextmanager.


### Changed

- Makes passing a naive `datetime` to `instance()` default to `UTC`.
- Reduces `add_xxx()`/`sub_xxx()` methods to `add(**kwargs)`/`subtract(**kwargs)`.
- Changes the `for_humans()` method of the `Interval` class to `in_words()` to avoid confusion with the `diff_for_humans()` method.
- Makes more constants and methods available at module level.
- Makes the constructor behave like the standard one. No more `Pendulum()`.
- Renames the `to()` method to `in_timezone()`.
- Removes the comparison methods to just stick with the basic operators.
- Reduces `first_of_xxx()`/`last_of_xxx()`/`nth_of_xxx()` methods to `first_of(unit)`/`last_of(unit)`/`nth_of(unit, nth)`.
- Reduces `start_of_xxx()`/`end_of_xxx()` methods to `start_of(unit)`/`end_of(unit)`.
- Removes the `diff_in_xxx()` methods from the `Pendulum` and adds `in_xxx()` methods to the `Interval` class.
- Renames the `PendulumInterval` class to simply `Interval`.
- Makes the `Pendulum` class immutable.

### Fixed

- Fixes "sl" locale.


## [0.2] - 2016-07-04

### Changed

- Makes the `Pendulum` class truly inherits from `datetime`.


## [0.1.1] - 2016-07-04

### Added

- Adds support for the `TZ` environment variable.
- Adds `closest()`/`farthest()` comparison methods.
- Adds min/max attributes. Renames min/max methods.

### Changed

- Makes `set_test_now()` available at module level.

### Fixed

- Fixes `diff_for_humans()` method when setting locale.


## [0.1] - 2016-07-04

Initial release



<<<<<<< HEAD
[Unreleased]: https://github.com/sdispater/pendulum/compare/master...2.0
=======
[Unreleased]: https://github.com/sdispater/pendulum/compare/1.2.2...master
[1.2.2]: https://github.com/sdispater/pendulum/releases/tag/1.2.2
>>>>>>> 7bbb51b8
[1.2.1]: https://github.com/sdispater/pendulum/releases/tag/1.2.1
[1.2.0]: https://github.com/sdispater/pendulum/releases/tag/1.2.0
[1.1.1]: https://github.com/sdispater/pendulum/releases/tag/1.1.1
[1.1.0]: https://github.com/sdispater/pendulum/releases/tag/1.1.0
[1.0.2]: https://github.com/sdispater/pendulum/releases/tag/1.0.2
[1.0.1]: https://github.com/sdispater/pendulum/releases/tag/1.0.1
[1.0.0]: https://github.com/sdispater/pendulum/releases/tag/1.0.0
[0.8.0]: https://github.com/sdispater/pendulum/releases/tag/0.8.0
[0.7.0]: https://github.com/sdispater/pendulum/releases/tag/0.7.0
[0.6.6]: https://github.com/sdispater/pendulum/releases/tag/0.6.6
[0.6.5]: https://github.com/sdispater/pendulum/releases/tag/0.6.5
[0.6.4]: https://github.com/sdispater/pendulum/releases/tag/0.6.4
[0.6.3]: https://github.com/sdispater/pendulum/releases/tag/0.6.3
[0.6.2]: https://github.com/sdispater/pendulum/releases/tag/0.6.2
[0.6.1]: https://github.com/sdispater/pendulum/releases/tag/0.6.1
[0.6.0]: https://github.com/sdispater/pendulum/releases/tag/0.6.0
[0.5.5]: https://github.com/sdispater/pendulum/releases/tag/0.5.5
[0.5.4]: https://github.com/sdispater/pendulum/releases/tag/0.5.4
[0.5.3]: https://github.com/sdispater/pendulum/releases/tag/0.5.3
[0.5.2]: https://github.com/sdispater/pendulum/releases/tag/0.5.2
[0.5.1]: https://github.com/sdispater/pendulum/releases/tag/0.5.1
[0.5]: https://github.com/sdispater/pendulum/releases/tag/0.5
[0.4]: https://github.com/sdispater/pendulum/releases/tag/0.4
[0.3.1]: https://github.com/sdispater/pendulum/releases/tag/0.3.1
[0.3]: https://github.com/sdispater/pendulum/releases/tag/0.3
[0.2]: https://github.com/sdispater/pendulum/releases/tag/0.2
[0.1.1]: https://github.com/sdispater/pendulum/releases/tag/0.1.1
[0.1]: https://github.com/sdispater/pendulum/releases/tag/0.1<|MERGE_RESOLUTION|>--- conflicted
+++ resolved
@@ -1,6 +1,5 @@
 # Change Log
 
-<<<<<<< HEAD
 ## [Unreleased]
 
 ### Added
@@ -19,14 +18,14 @@
 - Changed the `repr` of most common objects.
 - Made the `strict` keyword argument for `parse` false by default, which means it will not fallback on the `dateutil` parser.
 - Improved performances of the `precise_diff()` helper.
-=======
+
+
 ## [1.2.2] - 2017-06-15
 
 ### Fixed
 
 - Fixed `next()` and `previous()` hanging when passed an invalid input.
 - Fixed wrong result when adding/subtracting a Period if a DST transition occurs.
->>>>>>> 7bbb51b8
 
 
 ## [1.2.1] - 2017-05-23
@@ -392,12 +391,8 @@
 
 
 
-<<<<<<< HEAD
 [Unreleased]: https://github.com/sdispater/pendulum/compare/master...2.0
-=======
-[Unreleased]: https://github.com/sdispater/pendulum/compare/1.2.2...master
 [1.2.2]: https://github.com/sdispater/pendulum/releases/tag/1.2.2
->>>>>>> 7bbb51b8
 [1.2.1]: https://github.com/sdispater/pendulum/releases/tag/1.2.1
 [1.2.0]: https://github.com/sdispater/pendulum/releases/tag/1.2.0
 [1.1.1]: https://github.com/sdispater/pendulum/releases/tag/1.1.1
