--- conflicted
+++ resolved
@@ -6,11 +6,8 @@
 
 - Fixed `from_format()` not recognizing input strings when the specified pattern had escaped elements.
 - Fixed missing `x` token for string formatting.
-<<<<<<< HEAD
 - Fixed reading timezone files.
-=======
 - Added support for parsing padded 2-digit days of the month with `from_format()`
->>>>>>> f32d2d1c
 
 
 ## [2.0.3] - 2018-07-30
