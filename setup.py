# -*- coding: utf-8 -*-

import os
import sys
from setuptools import setup, find_packages, Extension
from distutils.errors import (CCompilerError, DistutilsExecError,
                              DistutilsPlatformError)
from distutils.command.build_ext import build_ext


def get_version():
    basedir = os.path.dirname(__file__)
    with open(os.path.join(basedir, 'pendulum/version.py')) as f:
        variables = {}
        exec(f.read(), variables)

        version = variables.get('VERSION')
        if version:
            return version

    raise RuntimeError('No version info found.')


__version__ = get_version()

# C Extensions
with_extensions = os.getenv('PENDULUM_EXTENSIONS', None)

if with_extensions == '1' or with_extensions is None:
    with_extensions = True

if with_extensions == '0' or hasattr(sys, 'pypy_version_info'):
    with_extensions = False

extensions = []
if with_extensions:
    extensions = [
        Extension('pendulum._extensions._helpers',
                  ['pendulum/_extensions/_helpers.c']),
<<<<<<< HEAD
        Extension('pendulum.parsing._iso8601',
                  ['pendulum/parsing/_iso8601.c']),
=======
>>>>>>> 7f4f5ea8
    ]

class BuildFailed(Exception):

    pass


class ve_build_ext(build_ext):
    # This class allows C extension building to fail.

    def run(self):
        try:
            build_ext.run(self)
        except (DistutilsPlatformError, FileNotFoundError):
            raise BuildFailed()

    def build_extension(self, ext):
        try:
            build_ext.build_extension(self, ext)
        except (CCompilerError, DistutilsExecError,
                DistutilsPlatformError, ValueError):
            raise BuildFailed()

packages = ['pendulum']
for pkg in find_packages('pendulum'):
    packages.append('pendulum.' + pkg)

kwargs = dict(
    name='pendulum',
    license='MIT',
    version=__version__,
    description='Python datetimes made easy.',
    long_description=open('README.rst').read(),
    author='Sébastien Eustace',
    author_email='sebastien@eustace.io',
    url='https://github.com/sdispater/pendulum',
    download_url='https://github.com/sdispater/pendulum/archive/%s.tar.gz' % __version__,
    packages=packages,
    install_requires=[
        'tzlocal',
        'python-dateutil',
        'pytzdata',
    ],
    include_package_data=True,
    tests_require=['pytest'],
    test_suite='nose.collector',
    classifiers=[
        'Intended Audience :: Developers',
        'Operating System :: OS Independent',
        'Programming Language :: Python',
        'Programming Language :: Python :: 2.7',
        'Programming Language :: Python :: 3',
        'Programming Language :: Python :: 3.2',
        'Programming Language :: Python :: 3.3',
        'Programming Language :: Python :: 3.4',
        'Programming Language :: Python :: 3.5',
        'Programming Language :: Python :: 3.6',
        'Programming Language :: Python :: Implementation :: CPython',
        'Programming Language :: Python :: Implementation :: PyPy'
    ],
)

if extensions:
    kwargs['ext_modules'] = extensions
    kwargs['cmdclass'] = dict(build_ext=ve_build_ext)


try:
    setup(**kwargs)
except BuildFailed:
    print("************************************************************")
    print("Cannot compile C accelerator module, use pure python version")
    print("************************************************************")
    del kwargs['ext_modules']
    del kwargs['cmdclass']
    setup(**kwargs)<|MERGE_RESOLUTION|>--- conflicted
+++ resolved
@@ -37,11 +37,8 @@
     extensions = [
         Extension('pendulum._extensions._helpers',
                   ['pendulum/_extensions/_helpers.c']),
-<<<<<<< HEAD
         Extension('pendulum.parsing._iso8601',
                   ['pendulum/parsing/_iso8601.c']),
-=======
->>>>>>> 7f4f5ea8
     ]
 
 class BuildFailed(Exception):
