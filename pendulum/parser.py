import pendulum
import datetime

from .parsing import parse as base_parse

try:
    from .parsing._iso8601 import Duration as CDuration
except ImportError:
    CDuration = None

from .tz import UTC


def parse(text, **options):
    # Use the mock now value if it exists
    options['now'] = options.get('now', pendulum.get_test_now())

    return _parse(text, **options)

<<<<<<< HEAD
=======
        :rtype: mixed
        """
        # Handling special cases
        if text == 'now':
            return Pendulum.now()

        parsed = super(Parser, self).parse(text)
>>>>>>> 7f4f5ea8

def _parse(text, **options):
    """
    Parses a string with the given options.

    :param text: The string to parse.
    :type text: str

    :rtype: mixed
    """
    parsed = base_parse(text, **options)

    if isinstance(parsed, datetime.datetime):
        return pendulum.instance(parsed, tz=options.get('tz', UTC))

    if isinstance(parsed, datetime.date):
        return pendulum.date.instance(parsed)

    if isinstance(parsed, datetime.time):
        return pendulum.time.instance(parsed)

    if CDuration and isinstance(parsed, CDuration):
        return pendulum.duration(
            years=parsed.years, months=parsed.months, weeks=parsed.weeks, days=parsed.days,
            hours=parsed.hours, minutes=parsed.minutes, seconds=parsed.seconds,
            microseconds=parsed.microseconds
        )

    return parsed<|MERGE_RESOLUTION|>--- conflicted
+++ resolved
@@ -17,16 +17,6 @@
 
     return _parse(text, **options)
 
-<<<<<<< HEAD
-=======
-        :rtype: mixed
-        """
-        # Handling special cases
-        if text == 'now':
-            return Pendulum.now()
-
-        parsed = super(Parser, self).parse(text)
->>>>>>> 7f4f5ea8
 
 def _parse(text, **options):
     """
@@ -37,6 +27,10 @@
 
     :rtype: mixed
     """
+    # Handling special cases
+    if text == 'now':
+        return pendulum.now()
+
     parsed = base_parse(text, **options)
 
     if isinstance(parsed, datetime.datetime):
