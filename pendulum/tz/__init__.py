--- conflicted
+++ resolved
@@ -1,10 +1,5 @@
-<<<<<<< HEAD
-=======
-# -*- coding: utf-8 -*-
-
 import pytzdata
 
->>>>>>> bfc73138
 from .timezone import Timezone, FixedTimezone, UTC
 from .local_timezone import LocalTimezone
 
