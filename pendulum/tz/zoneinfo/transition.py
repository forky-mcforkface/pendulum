from datetime import timedelta
<<<<<<< HEAD
from typing import Optional
=======
from typing import Union, Optional
>>>>>>> f11571c9

from .transition_type import TransitionType


class Transition:
    def __init__(
        self,
        at,  # type: int
        ttype,  # type: TransitionType
        previous,  # type: Optional[Transition]
    ):
        self._at = at

        if previous:
            self._local = at + previous.ttype.offset
        else:
            self._local = at + ttype.offset

        self._ttype = ttype
        self._previous = previous

        if self.previous:
            self._fix = self._ttype.offset - self.previous.ttype.offset
        else:
            self._fix = 0

        self._to = self._local + self._fix
        self._to_utc = self._at + self._fix
        self._utcoffset = timedelta(seconds=ttype.offset)

    @property
    def at(self):  # type: () -> int
        return self._at

    @property
    def local(self):  # type: () -> int
        return self._local

    @property
    def to(self):  # type: () -> int
        return self._to

    @property
    def to_utc(self):  # type: () -> int
        return self._to

    @property
    def ttype(self):  # type: () -> TransitionType
        return self._ttype

    @property
    def previous(self):  # type: () -> Optional[Transition]
        return self._previous

    @property
    def fix(self):  # type: () -> int
        return self._fix

    def is_ambiguous(self, stamp):  # type: (int) -> bool
        return self._to <= stamp < self._local

    def is_missing(self, stamp):  # type: (int) -> bool
        return self._local <= stamp < self._to

    def utcoffset(self):  # type: () -> timedelta
        return self._utcoffset

    def __contains__(self, stamp):  # type: (int) -> bool
<<<<<<< HEAD
=======
        if self.previous is None:
            return stamp < self.local

>>>>>>> f11571c9
        return self.previous.local <= stamp < self.local

    def __repr__(self):  # type: () -> str
        return "Transition({} -> {}, {})".format(self._local, self._to, self._ttype)<|MERGE_RESOLUTION|>--- conflicted
+++ resolved
@@ -1,9 +1,5 @@
 from datetime import timedelta
-<<<<<<< HEAD
 from typing import Optional
-=======
-from typing import Union, Optional
->>>>>>> f11571c9
 
 from .transition_type import TransitionType
 
@@ -72,12 +68,9 @@
         return self._utcoffset
 
     def __contains__(self, stamp):  # type: (int) -> bool
-<<<<<<< HEAD
-=======
         if self.previous is None:
             return stamp < self.local
 
->>>>>>> f11571c9
         return self.previous.local <= stamp < self.local
 
     def __repr__(self):  # type: () -> str
