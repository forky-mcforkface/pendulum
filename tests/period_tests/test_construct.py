--- conflicted
+++ resolved
@@ -1,9 +1,4 @@
-<<<<<<< HEAD
-=======
-# -*- coding: utf-8 -*-
-
 import pendulum
->>>>>>> 7bbb51b8
 from datetime import datetime
 from pendulum import Period, DateTime
 
