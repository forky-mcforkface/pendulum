--- conflicted
+++ resolved
@@ -22,11 +22,13 @@
     hooks:
       - id: black
 
-<<<<<<< HEAD
+  - repo: https://github.com/pycqa/isort
+    rev: 5.10.1
+    hooks:
+      - id: isort
+        args: [--add-import, from __future__ import annotations]
+
   - repo: https://github.com/pycqa/flake8
-=======
-  - repo: https://gitlab.com/pycqa/flake8
->>>>>>> 8b55544f
     rev: 4.0.1
     hooks:
       - id: flake8
@@ -49,20 +51,6 @@
       - id: yesqa
         additional_dependencies: *flake8_deps
 
-<<<<<<< HEAD
-  - repo: https://github.com/pycqa/isort
-    rev: 5.10.1
-    hooks:
-      - id: isort
-        args: [--add-import, from __future__ import annotations]
-=======
-  - repo: https://github.com/timothycrosley/isort
-    rev: 5.10.1
-    hooks:
-      - id: isort
-        exclude: ^.*/?setup\.py$
->>>>>>> 8b55544f
-
   - repo: https://github.com/asottile/pyupgrade
     rev: v2.37.3
     hooks:
